[package]
name = "mzdata"
version = "0.35.0"
edition = "2018"
keywords = ['mass-spectrometry', 'mzml', 'mgf']

categories = ["science", "parser-implementations", "data-structures"]

description = "A library to read mass spectrometry data formats"
license = "Apache-2.0"
repository = "https://github.com/mobiusklein/mzdata"
documentation = "https://docs.rs/mzdata"

exclude = ["tmp/*", "test/data/*"]

# See more keys and their definitions at https://doc.rust-lang.org/cargo/reference/manifest.html
[[bin]]
name = "mzdata"
# src = "src/main.rs"

[[example]]
name = "async_mzcat"
required-features = ["async"]

[[example]]
name = "mzcat"
required-features = ["parallelism"]

[[example]]
name = "averaging_writer"
required-features = ["parallelism", "mzsignal", "nalgebra"]

[[example]]
name = "random_access_iter"
required-features = ["nalgebra"]

[lib]
name = "mzdata"
# src = "src/lib.rs"

[profile.release]
lto = true
debug = true

[features]
# default = ["nalgebra", "parallelism", "mzsignal", "zlib-ng-compat"]
default = ["zlib-ng-compat"]

openblas = ["mzsignal", "mzsignal/openblas"]
netlib = ["mzsignal", "mzsignal/netlib"]
intel-mkl = ["mzsignal", "mzsignal/intel-mkl"]
nalgebra = ["mzsignal", "mzsignal/nalgebra"]
parallelism = ["rayon", "mzsignal/parallelism"]

# The zlib feature makes the code faster unoptimized, but with LTO the default
# algorithm is faster on tests. Odds are on real data, this will vary with the
# size of the data being shuttled back and forth, and on the quality of the data
# (de)compression.
zlib = ["flate2/zlib"]
zlib-ng-compat = ["flate2/zlib-ng-compat"]
zlib-ng = ["flate2/zlib-ng"]
miniz_oxide = ["flate2/rust_backend"]

# Enables reading mzMLb
mzmlb = ["hdf5", "ndarray", "hdf5-sys"]

# Enable compiling and statically linking HDF5, which requires building
# libz-sys in static mode, which conflicts with flate2/zlib-ng-compat
# but not flate2/zlib
hdf5_static = ["mzmlb", "hdf5-sys/static", "hdf5-sys/zlib", "libz-sys"]

thermo = [
    "thermorawfilereader",
    "thermorawfilereader/net8_0",
    "thermorawfilereader/nethost-download",
]

doc-only = ["thermorawfilereader/doc-only"]

async = ["tokio", "quick-xml/async-tokio"]

proxi = ["reqwest"]
proxi-async = ["proxi", "futures"]

[dependencies]
regex = "1"
lazy_static = "1.4.0"
serde = { version = "1.0.204", features = ["derive"] }
serde_json = "1.0.120"
quick-xml = { version = "0.30", features = ["serialize"] }
flate2 = { version = "1.0.20" }
num-traits = "0.2"
indexmap = { version = "2.0.0", features = ["serde"] }
log = "0.4.20"
mzpeaks = { version = ">=0.22.0,<1.0.0" }
rayon = { version = ">=1.8.0,<2.0", optional = true }
mzsignal = { version = ">=0.25.0,<1.0.0", default-features = false, optional = true, features = [
    'avx',
] }
md5 = "0.7.0"
tokio = { version = "1.32.0", optional = true, features = [
    "macros",
    "rt",
    "fs",
    "rt-multi-thread",
] }

hdf5 = { version = "0.8.1", optional = true, features = ["blosc", "lzf"] }
hdf5-sys = { version = "0.8.1", optional = true }
libz-sys = { version = "1.1", default-features = false, features = [
    "static",
], optional = true }
ndarray = { version = "0.15.6", optional = true }
filename = { version = "0.1.1", optional = true }
reqwest = { version = "0.12", features = ["json", "blocking"], optional = true }
futures = { version = "0.3", optional = true }

numpress = { version = "1.1.0", optional = true }
bytemuck = { version = "1.18.0", features = ["extern_crate_alloc"] }
base64-simd = "0.8.0"
thiserror = "1.0.50"

thermorawfilereader = { version = "0.3.0", default-features = false, optional = true }
sha1 = "0.10.6"
base16ct = { version = "0.2.0", features = ["alloc"] }
chrono = "0.4.37"
bitflags = "2.5.0"
identity-hash = "0.1.0"

[dev-dependencies]
criterion = { version = "0.5.1", features = ["html_reports"] }
test-log = "0.2.12 "
env_logger = "0.10.0"
tempfile = "3.10"
clap = { version = "4.4.11", features = ["derive"] }

[[bench]]
name = "mzml"
harness = false


[package.metadata.docs.rs]
features = [
    "parallelism",
    "mzsignal",
    "nalgebra",
    "mzmlb",
    "async",
<<<<<<< HEAD
    "thermorawfilereader",
    "proxi",
    "proxi-async",
=======
    "thermo",
>>>>>>> 0801d208
    "doc-only",
]
no-default-features = true<|MERGE_RESOLUTION|>--- conflicted
+++ resolved
@@ -146,13 +146,9 @@
     "nalgebra",
     "mzmlb",
     "async",
-<<<<<<< HEAD
-    "thermorawfilereader",
     "proxi",
     "proxi-async",
-=======
     "thermo",
->>>>>>> 0801d208
     "doc-only",
 ]
 no-default-features = true